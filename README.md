--- conflicted
+++ resolved
@@ -131,21 +131,14 @@
 
 ## Notas
 
-<<<<<<< HEAD
-- La clave `SECRET_KEY` incluida es solo para desarrollo; cambia su valor en despliegues reales.
-- Los tokens expiran tras 24 horas (`TOKEN_MAX_AGE`), configurable por variable de entorno o al crear la app.
-- Cada usuario ve unicamente sus tareas; las descripciones duplicadas se bloquean por usuario.
-- El archivo `tareas.db` puede eliminarse con seguridad para reiniciar el estado local.
-
-## Futuras mejoras sugeridas
-
-- Anadir renovacion de tokens (refresh) y roles/permiso por usuario.
-- Cambiar a PostgreSQL con SQLAlchemy y migraciones gestionadas con Alembic.
-- Generar documentacion OpenAPI/Swagger y hospedar un playground interactivo.
-- Empaquetar con Docker y desplegar en un servidor WSGI como gunicorn.
-=======
 - El almacenamiento se maneja mediante una clase `TaskStore`, lo que facilita migrar a otra persistencia.
 - Se valida la longitud maxima de la descripcion y se impiden duplicados (codigo 409).
 - El almacenamiento es solo en memoria, por lo que se vacia al reiniciar la aplicacion.
 - Las respuestas de error incluyen mensajes descriptivos en formato JSON.
->>>>>>> df1ea22b
+
+## Futuras mejoras sugeridas
+
+- Anadir autenticacion y separar tareas por usuario.
+- Incorporar persistencia real con SQLite/PostgreSQL y SQLAlchemy.
+- Documentar la API con OpenAPI/Swagger y exponer un playground interactivo.
+- Desplegar con Docker y configurar un servidor WSGI (gunicorn o waitress) para produccion.